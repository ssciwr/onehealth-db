{
 "cells": [
  {
   "cell_type": "markdown",
   "id": "0",
   "metadata": {},
   "source": [
    "# Inserting data into the database and estimating execution time"
   ]
  },
  {
   "cell_type": "code",
   "execution_count": null,
   "id": "1",
   "metadata": {},
   "outputs": [],
   "source": [
    "from onehealth_db import postgresql_database as db\n",
    "from pathlib import Path\n",
    "import time\n",
    "import xarray as xr\n",
    "import pandas as pd\n",
    "import os"
   ]
  },
  {
   "cell_type": "markdown",
   "id": "2",
   "metadata": {},
   "source": [
    "## Set up necessary variables"
   ]
  },
  {
   "cell_type": "code",
   "execution_count": null,
   "id": "3",
   "metadata": {},
   "outputs": [],
   "source": [
    "# PostgreSQL database URL\n",
    "# replace with your actual database URL\n",
    "# e.g. \"postgresql+psycopg2://user:password@localhost:port/mydatabase\"\n",
    "db_url = os.getenv(\"DB_URL\")\n",
    "# initialize the database\n",
    "engine = db.initialize_database(db_url, replace=True)"
   ]
  },
  {
   "cell_type": "code",
   "execution_count": null,
   "id": "4",
   "metadata": {},
   "outputs": [],
   "source": [
    "# record running time\n",
    "run_time = {}\n",
    "\n",
    "# variable types\n",
    "var_types = [\n",
    "    {\"name\": \"t2m\", \"unit\": \"Celsius\", \"description\": \"2m temperature\"},\n",
    "    {\"name\": \"tp\", \"unit\": \"mm\", \"description\": \"Total precipitation\"},\n",
    "    {\"name\": \"total-population\", \"unit\": \"1\", \"description\": \"Total population\"},\n",
    "]"
   ]
  },
  {
   "cell_type": "markdown",
   "id": "5",
   "metadata": {},
   "source": [
    "## Add data into the database"
   ]
  },
  {
   "cell_type": "code",
   "execution_count": null,
   "id": "6",
   "metadata": {},
   "outputs": [],
   "source": [
    "# start recording time\n",
    "t0 = time.time()"
   ]
  },
  {
   "cell_type": "code",
   "execution_count": null,
   "id": "7",
   "metadata": {},
   "outputs": [],
   "source": []
  },
  {
   "cell_type": "code",
   "execution_count": null,
   "id": "8",
   "metadata": {},
   "outputs": [],
   "source": [
    "# paths to data\n",
    "data_path = Path(\"../../../data\")\n",
    "shapefile_path = data_path / \"in\" / \"NUTS_RG_20M_2024_4326.shp\"\n",
<<<<<<< HEAD
    "era5_land_path = (\n",
    "    data_path\n",
    "    / \"out\"\n",
    "    / \"era5_data_2020_to_2025_all_2t_tp_monthly_celsius_mm_resampled_05degree_trim.nc\"\n",
    ")\n",
    "isimip_path = (\n",
    "    data_path / \"in\" / \"population_histsoc_30arcmin_annual_1950_2021_renamed.nc\"\n",
    ")"
=======
    "era5_land_path = data_path / \"in\" / \"era5_data_2024_01_02_03_2t_tp_monthly_celsius_mm_resampled_05degree_trim.nc\"\n",
    "isimip_path = data_path / \"in\" / \"population_histsoc_30arcmin_annual_1901_2021_renamed.nc\""
>>>>>>> 56db4a86
   ]
  },
  {
   "cell_type": "code",
   "execution_count": null,
   "id": "9",
   "metadata": {},
   "outputs": [],
   "source": [
    "# add NUTS definition data\n",
    "db.insert_nuts_def(engine, shapefile_path)\n",
    "t_nuts_def = time.time()"
   ]
  },
  {
   "cell_type": "code",
   "execution_count": null,
   "id": "10",
   "metadata": {},
   "outputs": [],
   "source": [
    "# add variable types\n",
    "var_type_session = db.create_session(engine)\n",
    "db.insert_var_types(var_type_session, var_types)\n",
    "var_type_session.close()\n",
    "t_var_type = time.time()"
   ]
  },
  {
   "cell_type": "code",
   "execution_count": null,
   "id": "11",
   "metadata": {},
   "outputs": [],
   "source": [
    "era5_ds = xr.open_dataset(era5_land_path, chunks={})\n",
    "isimip_ds = xr.open_dataset(isimip_path, chunks={})\n",
    "\n",
    "# rechunk the dataset\n",
    "\n",
    "era5_ds = era5_ds.chunk({\"time\": 1, \"latitude\": 180, \"longitude\": 360})\n",
    "isimip_ds = isimip_ds.chunk({\"time\": 1, \"latitude\": 180, \"longitude\": 360})\n",
    "\n",
    "# add grid points\n",
    "grid_point_session = db.create_session(engine)\n",
    "db.insert_grid_points(\n",
    "    grid_point_session,\n",
    "    latitudes=era5_ds.latitude.to_numpy(),\n",
    "    longitudes=era5_ds.longitude.to_numpy(),\n",
    ")\n",
    "grid_point_session.close()\n",
    "t_grid_point = time.time()"
   ]
  },
  {
   "cell_type": "code",
   "execution_count": null,
   "id": "12",
   "metadata": {},
   "outputs": [],
   "source": [
    "# add time points\n",
    "time_point_session = db.create_session(engine)\n",
    "db.insert_time_points(\n",
    "    time_point_session,\n",
    "    time_point_data=[\n",
    "        (era5_ds.time.to_numpy(), False),\n",
    "        (isimip_ds.time.to_numpy(), True),\n",
    "    ],\n",
    ")  # True means yearly data\n",
    "time_point_session.close()\n",
    "t_time_point = time.time()"
   ]
  },
  {
   "cell_type": "code",
   "execution_count": null,
   "id": "13",
   "metadata": {},
   "outputs": [],
   "source": [
    "# get id maps for grid, time, and variable types\n",
    "id_map_session = db.create_session(engine)\n",
    "grid_id_map, time_id_map, var_type_id_map = db.get_id_maps(id_map_session)\n",
    "id_map_session.close()\n",
    "t_get_id_map = time.time()"
   ]
  },
  {
   "cell_type": "code",
   "execution_count": null,
   "id": "14",
   "metadata": {},
   "outputs": [],
   "source": [
    "# add t2m values\n",
    "_, t_start_insert_t2m = db.insert_var_values(\n",
    "    engine, era5_ds, \"t2m\", grid_id_map, time_id_map, var_type_id_map\n",
    ")\n",
    "t_inserted_t2m = time.time()"
   ]
  },
  {
   "cell_type": "code",
   "execution_count": null,
   "id": "15",
   "metadata": {},
   "outputs": [],
   "source": [
    "# add total precipitation values\n",
    "_, t_start_insert_tp = db.insert_var_values(\n",
    "    engine, era5_ds, \"tp\", grid_id_map, time_id_map, var_type_id_map\n",
    ")\n",
    "t_inserted_tp = time.time()"
   ]
  },
  {
   "cell_type": "code",
   "execution_count": null,
   "id": "16",
   "metadata": {},
   "outputs": [],
   "source": [
    "# add population data\n",
    "t_yearly_to_monthly, t_start_insert_popu = db.insert_var_values(\n",
    "    engine,\n",
    "    isimip_ds,\n",
    "    \"total-population\",\n",
    "    grid_id_map,\n",
    "    time_id_map,\n",
    "    var_type_id_map,\n",
    "    to_monthly=False,\n",
    ")\n",
    "t_inserted_popu = time.time()"
   ]
  },
  {
   "cell_type": "code",
   "execution_count": null,
   "id": "17",
   "metadata": {},
   "outputs": [],
   "source": [
    "t_end = time.time()"
   ]
  },
  {
   "cell_type": "code",
   "execution_count": null,
   "id": "18",
   "metadata": {},
   "outputs": [],
   "source": [
    "# calculate execution time\n",
    "run_time[\"nuts_def\"] = t_nuts_def - t0\n",
    "run_time[\"var_type\"] = t_var_type - t_nuts_def\n",
    "run_time[\"grid_point\"] = t_grid_point - t_var_type\n",
    "run_time[\"time_point\"] = t_time_point - t_grid_point\n",
    "run_time[\"get_id_map\"] = t_get_id_map - t_time_point\n",
    "run_time[\"prepare_insert_t2m\"] = t_start_insert_t2m - t_get_id_map\n",
    "run_time[\"inserted_t2m\"] = t_inserted_t2m - t_start_insert_t2m\n",
    "run_time[\"prepare_insert_tp\"] = t_start_insert_tp - t_inserted_t2m\n",
    "run_time[\"inserted_tp\"] = t_inserted_tp - t_start_insert_tp\n",
    "run_time[\"popu_yearly_to_monthly\"] = t_yearly_to_monthly - t_inserted_tp\n",
    "run_time[\"prepare_insert_popu\"] = t_start_insert_popu - t_yearly_to_monthly\n",
    "run_time[\"inserted_popu\"] = t_inserted_popu - t_start_insert_popu\n",
    "total_time = t_end - t0"
   ]
  },
  {
   "cell_type": "code",
   "execution_count": null,
   "id": "19",
   "metadata": {},
   "outputs": [],
   "source": [
    "runtime_df = pd.DataFrame(run_time, index=[0])\n",
    "# convert seconds to minutes\n",
    "runtime_df = (runtime_df / 60).round(4)\n",
    "total_time = round(total_time / 60, 4)\n",
    "runtime_df.to_csv(\n",
    "    data_path / \"postgres_runtime_{}.csv\".format(time.strftime(\"%Y-%m-%d\")), index=False\n",
    ")\n",
    "runtime_df.plot.bar()"
   ]
  },
  {
   "cell_type": "code",
   "execution_count": null,
   "id": "20",
   "metadata": {},
   "outputs": [],
   "source": [
    "unit = \"minutes\"\n",
    "print(f\"NUTS definition data inserted in {runtime_df.loc[0, 'nuts_def']} {unit}.\")\n",
    "print(f\"Variable types inserted in {runtime_df.loc[0, 'var_type']} {unit}.\")\n",
    "print(f\"Grid points inserted in {runtime_df.loc[0, 'grid_point']} {unit}.\")\n",
    "print(f\"Time points inserted in {runtime_df.loc[0, 'time_point']} {unit}.\")\n",
    "print(f\"ID maps retrieved in {runtime_df.loc[0, 'get_id_map']} {unit}.\")\n",
    "print(\n",
    "    f\"t2m variable values prepared in {runtime_df.loc[0, 'prepare_insert_t2m']} {unit}.\"\n",
    ")\n",
    "print(f\"t2m variable values inserted in {runtime_df.loc[0, 'inserted_t2m']} {unit}.\")\n",
    "print(\n",
    "    f\"tp variable values prepared in {runtime_df.loc[0, 'prepare_insert_tp']} {unit}.\"\n",
    ")\n",
    "print(f\"tp variable values inserted in {runtime_df.loc[0, 'inserted_tp']} {unit}.\")\n",
    "print(\n",
    "    f\"Population data converted from yearly to monthly in {runtime_df.loc[0, 'popu_yearly_to_monthly']} {unit}.\"\n",
    ")\n",
    "print(\n",
    "    f\"Population variable values prepared in {runtime_df.loc[0, 'prepare_insert_popu']} {unit}.\"\n",
    ")\n",
    "print(\n",
    "    f\"Population variable values inserted in {runtime_df.loc[0, 'inserted_popu']} {unit}.\"\n",
    ")\n",
    "print(f\"Total execution time: {total_time} {unit}.\")"
   ]
  },
  {
   "cell_type": "markdown",
   "id": "21",
   "metadata": {},
   "source": [
    "## Retrieve data from database"
   ]
  },
  {
   "cell_type": "code",
   "execution_count": null,
   "id": "22",
   "metadata": {},
   "outputs": [],
   "source": [
    "from sqlalchemy import create_engine\n",
    "\n",
    "# PostgreSQL database URL\n",
    "# replace with your actual database URL\n",
    "# e.g. \"postgresql+psycopg2://user:password@localhost:port/mydatabase\"\n",
    "db_url = os.getenv(\"DB_URL\")\n",
    "db_url = \"postgresql+psycopg2://postgres:postgres@localhost:5432/onehealth_db\"\n",
    "# get the database engine if needed\n",
    "engine = create_engine(db_url)"
   ]
  },
  {
   "cell_type": "code",
   "execution_count": null,
   "id": "23",
   "metadata": {},
   "outputs": [],
   "source": [
    "latitude = -6.25\n",
    "longitude = 106.75\n",
    "year = 2021\n",
    "month = 1\n",
    "day = 1\n",
    "var_name = \"total-population\"\n",
    "\n",
    "t_start_retrieving = time.time()\n",
    "retrieve_session = db.create_session(engine)\n",
    "var_value = db.get_var_value(\n",
    "    retrieve_session, var_name, latitude, longitude, year, month, day\n",
    ")\n",
    "retrieve_session.close()\n",
    "t_end_retrieving = time.time()\n",
    "print(\n",
    "    f\"Retrieved {var_name} value: {var_value} in {t_end_retrieving - t_start_retrieving} seconds.\"\n",
    ")"
   ]
  },
  {
   "cell_type": "code",
   "execution_count": null,
   "id": "23",
   "metadata": {},
   "outputs": [],
   "source": [
    "latitude = 49.25\n",
    "longitude=8.75\n",
    "year = 2024\n",
    "month = 2\n",
    "day = 1\n",
    "var_name = \"t2m\"\n",
    "\n",
    "t_start_retrieving = time.time()\n",
    "retrieve_session = db.create_session(engine)\n",
    "var_value = db.get_var_value(retrieve_session, var_name, latitude, longitude, year, month, day)\n",
    "retrieve_session.close()\n",
    "t_end_retrieving = time.time()\n",
    "print(f\"Retrieved {var_name} value: {var_value} in {t_end_retrieving - t_start_retrieving} seconds.\")"
   ]
  },
  {
   "cell_type": "code",
   "execution_count": null,
   "id": "24",
   "metadata": {},
   "outputs": [],
   "source": []
  }
 ],
 "metadata": {
  "kernelspec": {
   "display_name": "onehealth",
   "language": "python",
   "name": "python3"
  },
  "language_info": {
   "codemirror_mode": {
    "name": "ipython",
    "version": 3
   },
   "file_extension": ".py",
   "mimetype": "text/x-python",
   "name": "python",
   "nbconvert_exporter": "python",
   "pygments_lexer": "ipython3",
   "version": "3.13.0"
  }
 },
 "nbformat": 4,
 "nbformat_minor": 5
}<|MERGE_RESOLUTION|>--- conflicted
+++ resolved
@@ -89,19 +89,30 @@
    "id": "7",
    "metadata": {},
    "outputs": [],
-   "source": []
-  },
-  {
-   "cell_type": "code",
-   "execution_count": null,
-   "id": "8",
-   "metadata": {},
-   "outputs": [],
    "source": [
     "# paths to data\n",
     "data_path = Path(\"../../../data\")\n",
     "shapefile_path = data_path / \"in\" / \"NUTS_RG_20M_2024_4326.shp\"\n",
-<<<<<<< HEAD
+    "era5_land_path = (\n",
+    "    data_path\n",
+    "    / \"in\"\n",
+    "    / \"era5_data_2024_01_02_03_2t_tp_monthly_celsius_mm_resampled_05degree_trim.nc\"\n",
+    ")\n",
+    "isimip_path = (\n",
+    "    data_path / \"in\" / \"population_histsoc_30arcmin_annual_1901_2021_renamed.nc\"\n",
+    ")"
+   ]
+  },
+  {
+   "cell_type": "code",
+   "execution_count": null,
+   "id": "8",
+   "metadata": {},
+   "outputs": [],
+   "source": [
+    "# paths to data\n",
+    "data_path = Path(\"../../../data\")\n",
+    "shapefile_path = data_path / \"in\" / \"NUTS_RG_20M_2024_4326.shp\"\n",
     "era5_land_path = (\n",
     "    data_path\n",
     "    / \"out\"\n",
@@ -110,10 +121,6 @@
     "isimip_path = (\n",
     "    data_path / \"in\" / \"population_histsoc_30arcmin_annual_1950_2021_renamed.nc\"\n",
     ")"
-=======
-    "era5_land_path = data_path / \"in\" / \"era5_data_2024_01_02_03_2t_tp_monthly_celsius_mm_resampled_05degree_trim.nc\"\n",
-    "isimip_path = data_path / \"in\" / \"population_histsoc_30arcmin_annual_1901_2021_renamed.nc\""
->>>>>>> 56db4a86
    ]
   },
   {
@@ -388,12 +395,12 @@
   {
    "cell_type": "code",
    "execution_count": null,
-   "id": "23",
+   "id": "24",
    "metadata": {},
    "outputs": [],
    "source": [
     "latitude = 49.25\n",
-    "longitude=8.75\n",
+    "longitude = 8.75\n",
     "year = 2024\n",
     "month = 2\n",
     "day = 1\n",
@@ -401,16 +408,20 @@
     "\n",
     "t_start_retrieving = time.time()\n",
     "retrieve_session = db.create_session(engine)\n",
-    "var_value = db.get_var_value(retrieve_session, var_name, latitude, longitude, year, month, day)\n",
+    "var_value = db.get_var_value(\n",
+    "    retrieve_session, var_name, latitude, longitude, year, month, day\n",
+    ")\n",
     "retrieve_session.close()\n",
     "t_end_retrieving = time.time()\n",
-    "print(f\"Retrieved {var_name} value: {var_value} in {t_end_retrieving - t_start_retrieving} seconds.\")"
-   ]
-  },
-  {
-   "cell_type": "code",
-   "execution_count": null,
-   "id": "24",
+    "print(\n",
+    "    f\"Retrieved {var_name} value: {var_value} in {t_end_retrieving - t_start_retrieving} seconds.\"\n",
+    ")"
+   ]
+  },
+  {
+   "cell_type": "code",
+   "execution_count": null,
+   "id": "25",
    "metadata": {},
    "outputs": [],
    "source": []
