--- conflicted
+++ resolved
@@ -104,7 +104,6 @@
     "era5_land_path = (\n",
     "    data_path\n",
     "    / \"in\"\n",
-<<<<<<< HEAD
     "    / \"era5_data_2016-2017_allm_2t_tp_monthly_unicoords_adjlon_celsius_mm_05deg_trim_ts20250912-140354_hssc14.nc\"\n",
     ")\n",
     "isimip_path = (\n",
@@ -112,17 +111,10 @@
     "    / \"in\"\n",
     "    / \"population_histsoc_30arcmin_annual_1901_2021_unicoords_2016-2017_ts20250912-140533_hssc14.nc\"\n",
     ")\n",
+    "transmission_suitability_WNV_path = data_path / \"in\" / \"output_jmodel_europe.nc\"\n",
     "nuts_agg_path = (\n",
     "    data_path / \"in\" / \"NUTS_RG_20M_2024_4326_agg_era5_popu_2016-01-2017-12.nc\"\n",
     ")"
-=======
-    "    / \"era5_data_2016_2017_all_2t_tp_monthly_unicoords_adjlon_celsius_mm_05deg_trim.nc\"\n",
-    ")\n",
-    "isimip_path = (\n",
-    "    data_path / \"in\" / \"population_histsoc_30arcmin_annual_2016_2017_renamed.nc\"\n",
-    ")\n",
-    "transmission_suitability_WNV_path = data_path / \"in\" / \"output_jmodel_europe.nc\""
->>>>>>> 6b9b482c
    ]
   },
   {
@@ -268,27 +260,32 @@
    "metadata": {},
    "outputs": [],
    "source": [
-<<<<<<< HEAD
+    "# add R0 values\n",
+    "_, t_start_insert_R0 = db.insert_var_values(\n",
+    "    engine, R0_ds, \"R0\", grid_id_map, time_id_map, var_type_id_map\n",
+    ")\n",
+    "t_inserted_R0 = time.time()"
+   ]
+  },
+  {
+   "cell_type": "code",
+   "execution_count": null,
+   "id": "17",
+   "metadata": {},
+   "outputs": [],
+   "source": [
     "# handle aggregated data\n",
     "nuts_agg_ds = xr.open_dataset(nuts_agg_path, chunks={})\n",
     "nuts_agg_ds = nuts_agg_ds.chunk({\"time\": 1})"
-=======
-    "# add R0 values\n",
-    "_, t_start_insert_R0 = db.insert_var_values(\n",
-    "    engine, R0_ds, \"R0\", grid_id_map, time_id_map, var_type_id_map\n",
-    ")\n",
-    "t_inserted_R0 = time.time()"
->>>>>>> 6b9b482c
-   ]
-  },
-  {
-   "cell_type": "code",
-   "execution_count": null,
-   "id": "17",
-   "metadata": {},
-   "outputs": [],
-   "source": [
-<<<<<<< HEAD
+   ]
+  },
+  {
+   "cell_type": "code",
+   "execution_count": null,
+   "id": "18",
+   "metadata": {},
+   "outputs": [],
+   "source": [
     "# add aggregated t2m values\n",
     "t_start_insert_agg_t2m = db.insert_var_value_nuts(\n",
     "    engine,\n",
@@ -303,7 +300,7 @@
   {
    "cell_type": "code",
    "execution_count": null,
-   "id": "18",
+   "id": "19",
    "metadata": {},
    "outputs": [],
    "source": [
@@ -321,7 +318,7 @@
   {
    "cell_type": "code",
    "execution_count": null,
-   "id": "19",
+   "id": "20",
    "metadata": {},
    "outputs": [],
    "source": [
@@ -339,23 +336,17 @@
   {
    "cell_type": "code",
    "execution_count": null,
-   "id": "20",
-   "metadata": {},
-   "outputs": [],
-   "source": [
-=======
->>>>>>> 6b9b482c
+   "id": "21",
+   "metadata": {},
+   "outputs": [],
+   "source": [
     "t_end = time.time()"
    ]
   },
   {
    "cell_type": "code",
    "execution_count": null,
-<<<<<<< HEAD
-   "id": "21",
-=======
-   "id": "18",
->>>>>>> 6b9b482c
+   "id": "22",
    "metadata": {},
    "outputs": [],
    "source": [
@@ -372,28 +363,21 @@
     "run_time[\"popu_yearly_to_monthly\"] = t_yearly_to_monthly - t_inserted_tp\n",
     "run_time[\"prepare_insert_popu\"] = t_start_insert_popu - t_yearly_to_monthly\n",
     "run_time[\"inserted_popu\"] = t_inserted_popu - t_start_insert_popu\n",
-<<<<<<< HEAD
-    "run_time[\"prepare_insert_agg_t2m\"] = t_start_insert_agg_t2m - t_inserted_popu\n",
+    "run_time[\"prepare_insert_R0\"] = t_start_insert_R0 - t_inserted_R0\n",
+    "run_time[\"inserted_R0\"] = t_inserted_R0 - t_start_insert_R0\n",
+    "run_time[\"prepare_insert_agg_t2m\"] = t_start_insert_agg_t2m - t_inserted_R0\n",
     "run_time[\"inserted_agg_t2m\"] = t_inserted_agg_t2m - t_start_insert_agg_t2m\n",
     "run_time[\"prepare_insert_agg_tp\"] = t_start_insert_agg_tp - t_inserted_agg_t2m\n",
     "run_time[\"inserted_agg_tp\"] = t_inserted_agg_tp - t_start_insert_agg_tp\n",
     "run_time[\"prepare_insert_agg_popu\"] = t_start_insert_agg_popu - t_inserted_agg_tp\n",
     "run_time[\"inserted_agg_popu\"] = t_inserted_agg_popu - t_start_insert_agg_popu\n",
-=======
-    "run_time[\"prepare_insert_R0\"] = t_start_insert_R0 - t_inserted_R0\n",
-    "run_time[\"inserted_R0\"] = t_inserted_R0 - t_start_insert_R0\n",
->>>>>>> 6b9b482c
     "total_time = t_end - t0"
    ]
   },
   {
    "cell_type": "code",
    "execution_count": null,
-<<<<<<< HEAD
-   "id": "22",
-=======
-   "id": "19",
->>>>>>> 6b9b482c
+   "id": "23",
    "metadata": {},
    "outputs": [],
    "source": [
@@ -410,11 +394,7 @@
   {
    "cell_type": "code",
    "execution_count": null,
-<<<<<<< HEAD
-   "id": "23",
-=======
-   "id": "20",
->>>>>>> 6b9b482c
+   "id": "24",
    "metadata": {},
    "outputs": [],
    "source": [
@@ -442,7 +422,10 @@
     "    f\"Population variable values inserted in {runtime_df.loc[0, 'inserted_popu']} {unit}.\"\n",
     ")\n",
     "print(\n",
-<<<<<<< HEAD
+    "    f\"R0 variable values prepared in {runtime_df.loc[0, 'prepare_insert_R0']} {unit}.\"\n",
+    ")\n",
+    "print(f\"R0 variable values inserted in {runtime_df.loc[0, 'inserted_R0']} {unit}.\")\n",
+    "print(\n",
     "    f\"Aggregated t2m variable values prepared in {runtime_df.loc[0, 'prepare_insert_agg_t2m']} {unit}.\"\n",
     ")\n",
     "print(\n",
@@ -460,21 +443,12 @@
     "print(\n",
     "    f\"Aggregated population variable values inserted in {runtime_df.loc[0, 'inserted_agg_popu']} {unit}.\"\n",
     ")\n",
-=======
-    "    f\"R0 variable values prepared in {runtime_df.loc[0, 'prepare_insert_R0']} {unit}.\"\n",
-    ")\n",
-    "print(f\"R0 variable values inserted in {runtime_df.loc[0, 'inserted_R0']} {unit}.\")\n",
->>>>>>> 6b9b482c
     "print(f\"Total execution time: {total_time} {unit}.\")"
    ]
   },
   {
    "cell_type": "markdown",
-<<<<<<< HEAD
-   "id": "24",
-=======
-   "id": "21",
->>>>>>> 6b9b482c
+   "id": "25",
    "metadata": {},
    "source": [
     "## Retrieve data from database"
@@ -483,11 +457,7 @@
   {
    "cell_type": "code",
    "execution_count": null,
-<<<<<<< HEAD
-   "id": "25",
-=======
-   "id": "22",
->>>>>>> 6b9b482c
+   "id": "26",
    "metadata": {},
    "outputs": [],
    "source": [
@@ -505,17 +475,13 @@
   {
    "cell_type": "code",
    "execution_count": null,
-<<<<<<< HEAD
-   "id": "26",
-=======
-   "id": "23",
->>>>>>> 6b9b482c
+   "id": "27",
    "metadata": {},
    "outputs": [],
    "source": [
     "latitude = -6.25\n",
     "longitude = 106.75\n",
-    "year = 2016\n",
+    "year = 2017\n",
     "month = 1\n",
     "day = 1\n",
     "var_name = \"total-population\"\n",
@@ -535,11 +501,7 @@
   {
    "cell_type": "code",
    "execution_count": null,
-<<<<<<< HEAD
-   "id": "27",
-=======
-   "id": "24",
->>>>>>> 6b9b482c
+   "id": "28",
    "metadata": {},
    "outputs": [],
    "source": [
@@ -561,13 +523,11 @@
     "    f\"Retrieved {var_name} value: {var_value} in {t_end_retrieving - t_start_retrieving} seconds.\"\n",
     ")"
    ]
-<<<<<<< HEAD
-=======
-  },
-  {
-   "cell_type": "code",
-   "execution_count": null,
-   "id": "25",
+  },
+  {
+   "cell_type": "code",
+   "execution_count": null,
+   "id": "29",
    "metadata": {},
    "outputs": [],
    "source": [
@@ -589,15 +549,6 @@
     "    f\"Retrieved {var_name} value: {var_value} in {t_end_retrieving - t_start_retrieving} seconds.\"\n",
     ")"
    ]
-  },
-  {
-   "cell_type": "code",
-   "execution_count": null,
-   "id": "26",
-   "metadata": {},
-   "outputs": [],
-   "source": []
->>>>>>> 6b9b482c
   }
  ],
  "metadata": {
@@ -616,11 +567,7 @@
    "name": "python",
    "nbconvert_exporter": "python",
    "pygments_lexer": "ipython3",
-<<<<<<< HEAD
    "version": "3.12.9"
-=======
-   "version": "3.13.0"
->>>>>>> 6b9b482c
   }
  },
  "nbformat": 4,
