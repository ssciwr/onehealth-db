from sqlalchemy import (
    create_engine,
    text,
    Float,
    String,
    Integer,
    BigInteger,
    Index,
    ForeignKey,
    UniqueConstraint,
    ForeignKeyConstraint,
    engine,
    func,
)
from sqlalchemy.dialects import postgresql
from sqlalchemy.orm import DeclarativeBase, Mapped, mapped_column
from sqlalchemy.exc import SQLAlchemyError
from geoalchemy2 import Geometry, WKBElement
from sqlalchemy.orm.session import sessionmaker, Session
import geopandas as gpd
from pathlib import Path
import pandas as pd
import numpy as np
import xarray as xr
import time
from tqdm import tqdm
from concurrent.futures import ThreadPoolExecutor, as_completed
from typing import Type, Tuple, List
from fastapi import HTTPException


CRS = 4326
STR_POINT = "SRID={};POINT({} {})"
BATCH_SIZE = 10000
MAX_WORKERS = 4


# Base declarative class
class Base(DeclarativeBase):
    """
    Base class for all models in the database."""

    pass


class NutsDef(Base):
    """
    NUTS definition table."""

    __tablename__ = "nuts_def"

    nuts_id: Mapped[String] = mapped_column(String(), primary_key=True)
    levl_code: Mapped[int] = mapped_column(Integer(), nullable=True)
    cntr_code: Mapped[String] = mapped_column(String(), nullable=True)
    name_latn: Mapped[String] = mapped_column(String(), nullable=True)
    nuts_name: Mapped[String] = mapped_column(String(), nullable=True)
    mount_type: Mapped[Float] = mapped_column(Float(), nullable=True)
    urbn_type: Mapped[Float] = mapped_column(Float(), nullable=True)
    coast_type: Mapped[Float] = mapped_column(Float(), nullable=True)
    geometry: Mapped[WKBElement] = mapped_column(
        Geometry(geometry_type="MULTIPOLYGON", srid=CRS)
    )


class GridPoint(Base):
    """
    Grid point table for storing latitude and longitude coordinates."""

    __tablename__ = "grid_point"

    id: Mapped[int] = mapped_column(Integer(), primary_key=True, autoincrement=True)
    latitude: Mapped[float] = mapped_column(Float())
    longitude: Mapped[float] = mapped_column(Float())

    # Geometry column for PostGIS
    point: Mapped[Geometry] = mapped_column(Geometry("POINT", srid=CRS), nullable=True)

    __table_args__ = (
        Index("idx_point_gridpoint", "point", postgresql_using="gist"),
        UniqueConstraint("latitude", "longitude", name="uq_lat_lon"),
    )

    def __init__(self, latitude, longitude, **kw):
        super().__init__(**kw)
        self.latitude = latitude
        self.longitude = longitude
        # add value of point automatically,
        # only works when using the constructor, i.e. session.add()
        self.point = func.ST_GeomFromText(
            STR_POINT.format(str(CRS), self.longitude, self.latitude)
        )


class TimePoint(Base):
    """
    Time point table for storing year, month, and day."""

    __tablename__ = "time_point"

    id: Mapped[int] = mapped_column(Integer(), primary_key=True, autoincrement=True)
    year: Mapped[int] = mapped_column(Integer())
    month: Mapped[int] = mapped_column(Integer())
    day: Mapped[int] = mapped_column(Integer())

    __table_args__ = (
        UniqueConstraint("year", "month", "day", name="uq_year_month_day"),
    )


class VarType(Base):
    """
    Variable type table for storing variable metadata."""

    __tablename__ = "var_type"

    id: Mapped[int] = mapped_column(Integer(), primary_key=True, autoincrement=True)
    name: Mapped[String] = mapped_column(String())
    unit: Mapped[String] = mapped_column(String())
    description: Mapped[String] = mapped_column(String(), nullable=True)

    __table_args__ = (UniqueConstraint("name", name="uq_var_name"),)


class VarValue(Base):
    """
    Variable value table for storing variable values at specific
    grid points and time points.
    """

    __tablename__ = "var_value"

    id: Mapped[int] = mapped_column(BigInteger(), primary_key=True, autoincrement=True)
    grid_id: Mapped[int] = mapped_column(Integer(), ForeignKey("grid_point.id"))
    time_id: Mapped[int] = mapped_column(Integer(), ForeignKey("time_point.id"))
    var_id: Mapped[int] = mapped_column(Integer(), ForeignKey("var_type.id"))
    value: Mapped[float] = mapped_column(Float())

    __table_args__ = (
        UniqueConstraint("time_id", "grid_id", "var_id", name="uq_time_grid_var"),
        ForeignKeyConstraint(
            ["grid_id"],
            ["grid_point.id"],
            name="fk_grid_id",
            ondelete="CASCADE",
        ),
        ForeignKeyConstraint(
            ["time_id"],
            ["time_point.id"],
            name="fk_time_id",
            ondelete="CASCADE",
        ),
        ForeignKeyConstraint(
            ["var_id"],
            ["var_type.id"],
            name="fk_var_id",
            ondelete="CASCADE",
        ),
    )


class VarValueNuts(Base):
    """
    Variable value table for storing variable values at specific
    NUTS regions and time points.
    """

    __tablename__ = "var_value_nuts"

    id: Mapped[int] = mapped_column(BigInteger(), primary_key=True, autoincrement=True)
    nuts_id: Mapped[String] = mapped_column(String(), ForeignKey("nuts_def.nuts_id"))
    time_id: Mapped[int] = mapped_column(Integer(), ForeignKey("time_point.id"))
    var_id: Mapped[int] = mapped_column(Integer(), ForeignKey("var_type.id"))
    value: Mapped[float] = mapped_column(Float())

    __table_args__ = (
        UniqueConstraint("time_id", "nuts_id", "var_id", name="uq_time_nuts_var"),
        ForeignKeyConstraint(
            ["nuts_id"],
            ["nuts_def.nuts_id"],
            name="fk_nuts_id",
            ondelete="CASCADE",
        ),
        ForeignKeyConstraint(
            ["time_id"],
            ["time_point.id"],
            name="fk_time_id_nuts",
            ondelete="CASCADE",
        ),
        ForeignKeyConstraint(
            ["var_id"],
            ["var_type.id"],
            name="fk_var_id_nuts",
            ondelete="CASCADE",
        ),
    )


def install_postgis(engine: engine.Engine):
    """
    Install PostGIS extension on the database.

    Args:
        engine (engine.Engine): SQLAlchemy engine object.
    """
    # use begin() to commit the transaction when operation is successful
    with engine.begin() as conn:
        conn.execute(text("CREATE EXTENSION IF NOT EXISTS postgis;"))
        print("PostGIS extension installed.")


def create_session(engine: engine.Engine) -> Session:
    """
    Create a new session for the database.

    Args:
        engine (engine.Engine): SQLAlchemy engine object.

    Returns:
        Session: SQLAlchemy session object.
    """
    session_class = sessionmaker(bind=engine)
    return session_class()


def create_tables(engine: engine.Engine):
    """
    Create all tables in the database.

    Args:
        engine (engine.Engine): SQLAlchemy engine object.
    """
    Base.metadata.create_all(engine)
    print("All tables created.")


def create_or_replace_tables(engine: engine.Engine):
    """
    Create or replace tables in the database.

    Args:
        engine (engine.Engine): SQLAlchemy engine object.
    """
    Base.metadata.drop_all(engine)
    print("All tables dropped.")
    create_tables(engine)


def initialize_database(db_url: str, replace: bool = False):
    """
    Initialize the database by creating the engine and tables, and installing PostGIS.
    If replace is True, it will drop and recreate the tables.

    Args:
        db_url (str): Database URL for SQLAlchemy.
        replace (bool): Whether to drop and recreate the tables. Defaults to False.
    """
    # create engine
    engine = create_engine(db_url)  # remove echo=True to show just errors in terminal

    # install PostGIS extension
    install_postgis(engine)

    # create or replace tables
    if replace:
        create_or_replace_tables(engine)
    else:
        create_tables(engine)

    print("Database initialized successfully.")

    return engine


def insert_nuts_def(engine: engine.Engine, shapefiles_path: Path):
    """
    Insert NUTS definition data into the database.
    The shapefiles are downloaded from the Eurostat website.
    More details for downloading NUTS shapefiles can be found in
    [our data page](https://ssciwr.github.io/onehealth-db/data/#eurostats-nuts-definition)

    Five shapefiles are involved in the process:
    - `.shp`: geometry data (e.g. polygons)
    - `.shx`: shape index data
    - `.dbf`: attribute data (e.g. names, codes)
    - `.prj`: projection data (i.e. CRS)
    - `.cpg`: character encoding data

    Args:
        engine (engine.Engine): SQLAlchemy engine object.
        shapefiles_path (Path): Path to the NUTS shapefiles.
    """
    nuts_data = gpd.GeoDataFrame.from_file(shapefiles_path)
    # rename columns to match the database schema
    nuts_data = nuts_data.rename(
        columns={
            "NUTS_ID": "nuts_id",
            "LEVL_CODE": "levl_code",
            "CNTR_CODE": "cntr_code",
            "NAME_LATN": "name_latn",
            "NUTS_NAME": "nuts_name",
            "MOUNT_TYPE": "mount_type",
            "URBN_TYPE": "urbn_type",
            "COAST_TYPE": "coast_type",
        }
    )

    # clean up the data first if nuts_def table already exists
    with engine.begin() as conn:
        conn.execute(text("TRUNCATE TABLE nuts_def RESTART IDENTITY CASCADE"))

    # insert the data into the nuts_def table
    # here we do not use replace for if_exists because
    # the table var_value_nuts has a foreign key constraint
    # to nuts_def, so append would be safer
    nuts_data.to_postgis(NutsDef.__tablename__, engine, if_exists="append", index=False)
    print("NUTS definition data inserted.")


def add_data_list(session: Session, data_list: list):
    """
    Add a list of data instances to the database.

    Args:
        session (Session): SQLAlchemy session object.
        data_list (list): List of data instances to add.
    """
    try:
        session.add_all(data_list)
        session.commit()
    except SQLAlchemyError as e:
        session.rollback()
        print(f"Error inserting data: {e}")


def add_data_list_bulk(session: Session, data_dict_list: list, class_type: Type[Base]):
    """
    Add a list of data to the database in bulk.

    Args:
        session (Session): SQLAlchemy session object.
        data_dict_list (list): List of dictionaries containing data to insert.
        class_type (Type[Base]): SQLAlchemy mapped class to insert data into.
    """
    try:
        session.bulk_insert_mappings(class_type, data_dict_list)
        session.commit()
    except SQLAlchemyError as e:
        session.rollback()
        print(f"Error inserting data: {e}")


def insert_grid_points(session: Session, latitudes: np.ndarray, longitudes: np.ndarray):
    """
    Insert grid points into the database.

    Args:
        session (Session): SQLAlchemy session object.
        latitudes (np.ndarray): Array of latitudes.
        longitudes (np.ndarray): Array of longitudes.
    """
    # create list of dictionaries for bulk insert
    grid_points = [
        {
            "latitude": float(lat),
            "longitude": float(lon),
            "point": STR_POINT.format(str(CRS), float(lon), float(lat)),
        }
        for lat in latitudes
        for lon in longitudes
    ]
    add_data_list_bulk(session, grid_points, GridPoint)
    print("Grid points inserted.")


def extract_time_point(
    time_point: np.datetime64,
) -> tuple[int, int, int, int, int, int]:
    """
    Extract year, month, and day from a numpy datetime64 object.

    Args:
        time_point (np.datetime64): Numpy datetime64 object representing a time point.

    Returns:
        tuple: A tuple containing year, month, day, hour, minute, second.
    """
    if isinstance(time_point, np.datetime64):
        time_stamp = pd.Timestamp(time_point)
        return (
            time_stamp.year,
            time_stamp.month,
            time_stamp.day,
            time_stamp.hour,
            time_stamp.minute,
            time_stamp.second,
        )
    else:
        raise ValueError("Invalid time point format.")


def get_unique_time_points(
    time_point_data: list[Tuple[np.ndarray, bool]],
) -> np.ndarray:
    """Get the unique of time points.

    Args:
        time_point_data: List of tuples containing time point data, and the yearly flag.
            If flag is True, the time point needs to be converted to monthly.

    Returns:
        np.ndarray: Unique of (sorted) time points as a numpy array.
    """
    time_points = []
    for tpd, yearly in time_point_data:
        if not yearly:
            # assume it's monthly TODO
            time_points.append(tpd)
        else:
            # convert to monthly for the whole range
            if np.datetime64(tpd[0]) > np.datetime64(tpd[-1]):
                # sort before converting
                tpd = np.sort(tpd)

            start_of_year = pd.Timestamp(
                year=extract_time_point(np.datetime64(tpd[0]))[0], month=1, day=1
            )
            end_of_year = pd.Timestamp(
                year=extract_time_point(np.datetime64(tpd[-1]))[0], month=12, day=1
            )
            time_points.append(
                pd.date_range(start=start_of_year, end=end_of_year, freq="MS").values
            )

    if not time_points:
        return np.array([])

    concatenated = np.concatenate(time_points)
    unique_time_points = np.unique(concatenated)
    return np.sort(unique_time_points)


def insert_time_points(
    session: Session, time_point_data: list[Tuple[np.ndarray, bool]]
):
    """Insert time points into the database.

    Args:
        session (Session): SQLAlchemy session object.
        time_point_data (list[(np.ndarray, bool)]): List of tuples containing
            time point data, and its flag.
            If flag is True, the time point needs to be converted to monthly.
    """
    time_point_values = []
    # get the overlap of the time points
    time_points = get_unique_time_points(time_point_data)

    # extract year, month, day from the time points
    for time_point in time_points:
        year, month, day, _, _, _ = extract_time_point(time_point)
        if year is not None and month is not None and day is not None:
            time_point_values.append(
                {
                    "year": year,
                    "month": month,
                    "day": day,
                }
            )

    add_data_list_bulk(session, time_point_values, TimePoint)
    print("Time points inserted.")


def insert_var_types(session: Session, var_types: list[dict]):
    """
    Insert variable types into the database.

    Args:
        session (Session): SQLAlchemy session object.
        var_types (list[dict]): List of dictionaries containing variable type data.
    """
    add_data_list_bulk(session, var_types, VarType)
    print("Variable types inserted.")


def get_id_maps(session: Session) -> tuple[dict, dict, dict]:
    """
    Get ID maps for grid points, time points, and variable types.

    Args:
        session (Session): SQLAlchemy session object.

    Returns:
        tuple: A tuple containing three dictionaries:\n
            - grid_id_map: Mapping of (latitude, longitude) to grid point ID.\n
            - time_id_map: Mapping of datetime64 to time point ID.\n
            - var_id_map: Mapping of variable name to variable type ID.
    """
    grid_points = session.query(
        GridPoint.id, GridPoint.latitude, GridPoint.longitude
    ).all()
    grid_id_map = {(lat, lon): grid_id for grid_id, lat, lon in grid_points}

    time_id_map = {
        np.datetime64(pd.to_datetime(f"{row.year}-{row.month}-{row.day}"), "ns"): row.id
        for row in session.query(TimePoint).all()
    }

    var_id_map = {row.name: row.id for row in session.query(VarType).all()}

    session.close()

    return grid_id_map, time_id_map, var_id_map


def convert_yearly_to_monthly(ds: xr.Dataset) -> xr.Dataset:
    """Convert yearly data to monthly data.

    Args:
        ds (xr.Dataset): xarray dataset with yearly data.

    Returns:
        xr.Dataset: xarray dataset with monthly data.
    """
    if ds.time.values[0] > ds.time.values[-1]:
        # sort the time points
        ds = ds.sortby("time")

    # create monthly time points
    s_y, s_m, _, s_h, s_mi, s_s = extract_time_point(ds.time.values[0])
    e_y, _, _, e_h, e_mi, e_s = extract_time_point(ds.time.values[-1])
    new_time_points = pd.date_range(
        start=pd.Timestamp(
            year=s_y, month=s_m, day=1, hour=s_h, minute=s_mi, second=s_s
        ),
        end=pd.Timestamp(year=e_y, month=12, day=1, hour=e_h, minute=e_mi, second=e_s),
        freq="MS",
    )

    # reindex dataset with new time points
    return ds.reindex(time=new_time_points, method="ffill")


def insert_var_values(
    engine: engine.Engine,
    ds: xr.Dataset,
    var_name: str,
    grid_id_map: dict,
    time_id_map: dict,
    var_id_map: dict,
    to_monthly: bool = False,
) -> tuple[float, float]:
    """Insert variable values into the database.

    Args:
        engine (engine.Engine): SQLAlchemy engine object.
        ds (xr.Dataset): xarray dataset with variable data.
        var_name (str): Name of the variable to insert.
        grid_id_map (dict): Mapping of grid points to IDs.
        time_id_map (dict): Mapping of time points to IDs.
        var_id_map (dict): Mapping of variable types to IDs.
        to_monthly (bool): Whether to convert yearly data to monthly data. Defaults to False.
    Returns:
        tuple: A tuple containing the time taken to convert yearly data to monthly data,
            and the time taken to insert the variable values.
    """
    if to_monthly:
        # convert yearly data to monthly data
        print(f"Converting {var_name} data from yearly to monthly...")
        ds = convert_yearly_to_monthly(ds)
    t_yearly_to_monthly = time.time()

    print(f"Prepare inserting {var_name} values...")
    # values of the variable
    var_data = ds[var_name]
    var_data = var_data.dropna(
        dim="latitude", how="all"
    ).load()  # load data into memory

    # get the variable id
    var_id = var_id_map.get(var_name)
    if var_id is None:
        raise ValueError(f"Variable {var_name} not found in var_type table.")

    # using stack() from xarray to vectorize the data
    stacked_var_data = var_data.stack(points=("time", "latitude", "longitude"))
    stacked_var_data = stacked_var_data.dropna("points")

    # get id for each dim
    time_vals = stacked_var_data["time"].values.astype("datetime64[ns]")
    lat_vals = stacked_var_data["latitude"].values
    lon_vals = stacked_var_data["longitude"].values

    # create vectorized mapping
    # normalize time before mapping as the time in isimip is 12:00:00
    # TODO: find an optimal way to do this
    get_time_id = np.vectorize(
        lambda t: time_id_map.get(np.datetime64(pd.Timestamp(t).normalize(), "ns"))
    )
    get_grid_id = np.vectorize(lambda lat, lon: grid_id_map.get((lat, lon)))

    time_ids = get_time_id(time_vals)
    grid_ids = get_grid_id(lat_vals, lon_vals)
    values = stacked_var_data.values.astype(float)

    # create a mask for valid values
    masks = ~np.isnan(values)

    # create bulk data for insertion
    var_values = [
        {
            "grid_id": int(grid_id),
            "time_id": int(time_id),
            "var_id": int(var_id),
            "value": float(value),
        }
        for grid_id, time_id, value, mask in zip(grid_ids, time_ids, values, masks)
        if mask and (grid_id is not None) and (time_id is not None)
    ]

    def insert_batch(batch):
        """Insert a batch of data into the database."""
        # create a new session for each batch
        session = create_session(engine)
        add_data_list_bulk(session, batch, VarValue)
        session.close()

    print(f"Start inserting {var_name} values in parallel...")
    t_start_insert = time.time()

    with ThreadPoolExecutor(max_workers=MAX_WORKERS) as executor:
        futures = []
        for i in range(0, len(var_values), BATCH_SIZE):
            e_batch = i + BATCH_SIZE
            batch = var_values[i:e_batch]
            futures.append(executor.submit(insert_batch, batch))

        for _ in tqdm(as_completed(futures), total=len(futures)):
            pass

    print(f"Values of {var_name} inserted.")
    return t_yearly_to_monthly, t_start_insert


def get_var_value(
    session: Session,
    var_name: str,
    lat: float,
    lon: float,
    year: int,
    month: int,
    day: int,
) -> float | int | str | None:
    """Get variable value from the database.

    Args:
        session (Session): SQLAlchemy session object.
        var_name (str): Name of the variable to retrieve.
        lat (float): Latitude of the grid point.
        lon (float): Longitude of the grid point.
        year (int): Year of the time point.
        month (int): Month of the time point.
        day (int): Day of the time point.

    Returns:
        float | int | str | None: Value of the variable at
            the specified grid point and time point.
    """
    if day != 1:
        print(
            "The current database only supports monthly data."
            "Retieving data for the first day of the month..."
        )
        day = 1

    result = (
        session.query(VarValue)
        .join(GridPoint, VarValue.grid_id == GridPoint.id)
        .join(TimePoint, VarValue.time_id == TimePoint.id)
        .join(VarType, VarValue.var_id == VarType.id)
        .filter(
            GridPoint.latitude == lat,
            GridPoint.longitude == lon,
            TimePoint.year == year,
            TimePoint.month == month,
            TimePoint.day == day,
            VarType.name == var_name,
        )
        .first()
    )
    return result.value if result else None


def get_time_points(
    session: Session,
    start_time_point: Tuple[int, int],
    end_time_point: Tuple[int, int] | None = None,
) -> List[TimePoint]:
    """Get time points from the database that fall within a specified range.

    Args:
        session (Session): SQLAlchemy session object.
        start_time_point (Tuple[int, int]): Start time point as (year, month).
        end_time_point (Tuple[int, int] | None): End time point as (year, month).
            If None, only the start time point is used.

    Returns:
        List[TimePoint]: List of TimePoint objects within the specified range.
    """
    if end_time_point is None:
        end_time_point = start_time_point

    return (
        session.query(TimePoint)
        .filter(
            (TimePoint.year > start_time_point[0])
            | (
                (TimePoint.year == start_time_point[0])
                & (TimePoint.month >= start_time_point[1])
            ),
            (TimePoint.year < end_time_point[0])
            | (
                (TimePoint.year == end_time_point[0])
                & (TimePoint.month <= end_time_point[1])
            ),
        )
        .all()
    )


def get_grid_points(
    session: Session, area: None | Tuple[float, float, float, float] = None
) -> List[GridPoint]:
    """Get grid points from the database that fall within a specified area.
    Args:
        session (Session): SQLAlchemy session object.
        area (None | Tuple[float, float, float, float]):
            Area as (North, West, South, East).
            If None, all grid points are returned.
    Returns:
        List[GridPoint]: List of GridPoint objects within the specified area.
    """
    if area is None:
        return session.query(GridPoint).all()

    north, west, south, east = area
    return (
        session.query(GridPoint)
        .filter(
            GridPoint.latitude <= north,
            GridPoint.latitude >= south,
            GridPoint.longitude >= west,
            GridPoint.longitude <= east,
        )
        .all()
    )


def get_var_types(
    session: Session,
    var_names: None | List[str] = None,
) -> List[VarType]:
    """Get variable types from the database with names specified in a list.

    Args:
        session (Session): SQLAlchemy session object.
        var_names (None | List[str]): List of variable names to filter by.
            If None, all variable types are returned.

    Returns:
        List[VarType]: List of VarType objects with the specified names.
    """
    if var_names is None:
        return session.query(VarType).all()

    return session.query(VarType).filter(VarType.name.in_(var_names)).all()


def sort_grid_points_get_ids(
    grid_points: List[GridPoint],
) -> tuple[dict, list[float], list[float]]:
    # Sort and deduplicate latitudes and longitudes
    latitudes = sorted({gp.latitude for gp in grid_points})
    longitudes = sorted({gp.longitude for gp in grid_points})

    # Create fast index maps for latitude and longitude
    lat_to_index = {lat: i for i, lat in enumerate(latitudes)}
    lon_to_index = {lon: i for i, lon in enumerate(longitudes)}

    # Map grid_id to (lat_index, lon_index)
    grid_ids = {
        gp.id: (lat_to_index[gp.latitude], lon_to_index[gp.longitude])
        for gp in grid_points
    }
    return grid_ids, latitudes, longitudes


def get_var_values_cartesian(
    session: Session,
    time_point: Tuple[int, int],
    var_name: None | str = None,
) -> dict:
    """Get variable values for a cartesian map.

    Args:
        session (Session): SQLAlchemy session object.
        time_point (Tuple[int, int]): Date point as (year, month).
        var_name (None | str): Variable name for which values should be returned.
         If None, the default model values will be returned.

    Returns:
        dict: a dict with (latitude, longitude, var_value) for the requested date.
    """
    # get the time points and their ids
    date_object = (
        session.query(TimePoint)
        .filter((TimePoint.year == time_point[0]) & (TimePoint.month == time_point[1]))
        .first()
    )

    if not date_object:
        print("No time point found for the specified date.")
        raise HTTPException(status_code=400, detail="Missing data for requested date.")

    # get time id
    time_id = date_object.id
    # get the var type
    if not var_name:
        var_name = "t2m"  # default variable name
    var_type = session.query(VarType).filter(VarType.name == var_name).first()
    if not var_type:
        print("No variable type found for the specified name.")
        raise HTTPException(
            status_code=400, detail="Missing variable type for requested time point."
        )

    # get the variable type id
    var_id = var_type.id
    # now query all variable values with their latitude and longitude for this time point
    values = (
        session.query(VarValue)
        .filter(VarValue.time_id == time_id, VarValue.var_id == var_id)
        .all()
    )
    # now get all the grid points associated with the values
    grid_points = (
        session.query(GridPoint)
        .filter(GridPoint.id.in_([v.grid_id for v in values]))
        .all()
    )
    if not grid_points:
        print("No grid points found in the database.")
        raise HTTPException(
            status_code=400, detail="No grid points found in the database."
        )
    # create a list of tuples with (latitude, longitude, var_value)
    values_list = [
        (gp.latitude, gp.longitude, v.value) for v, gp in zip(values, grid_points)
    ]
    mydict = {"latitude, longitude, var_value": values_list}
    return mydict


def get_var_values_cartesian_for_download(
    session: Session,
    start_time_point: Tuple[int, int],
    end_time_point: Tuple[int, int] | None = None,
    area: None | Tuple[float, float, float, float] = None,
    var_names: None | List[str] = None,
    netcdf_file: str = "cartesian_grid_data_onehealth.nc",
) -> dict:
    """Get variable values for a cartesian map.

    Args:
        session (Session): SQLAlchemy session object.
        start_time_point (Tuple[int, int]): Start time point as (year, month).
        end_time_point (Tuple[int, int] | None): End time point as (year, month).
            If None, only the start time point is used.
        area (None | Tuple[float, float, float, float]):
            Area as (North, West, South, East).
            If None, all grid points are used.
        var_names (None | List[str]): List of variable names to filter by.
            If None, all variable types are used.
        netcdf_file (str): Name of the NetCDF file to save the dataset.

    Returns:
        dict: a dict with (time, latitude, longitude, var_value) keys.
            time or var_value is empty if no data is found.
    """
    # get the time points and their ids
    time_points = get_time_points(session, start_time_point, end_time_point)

    if not time_points:
        print("No time points found in the specified range.")
        raise HTTPException(
            status_code=400, detail="Missing data for requested time point."
        )

    # create a list of time points and their ids
    time_values = [
        np.datetime64(pd.Timestamp(year=tp.year, month=tp.month, day=1), "ns")
        for tp in time_points
    ]
    time_ids = {tp.id: tidx for tidx, tp in enumerate(time_points)}

    # get the grid points and their ids
    grid_points = get_grid_points(session, area)

    if not grid_points:
        print("No grid points found in the specified area.")
        raise HTTPException(
            status_code=400, detail="No grid points found in specified area."
        )

    # Sort and deduplicate latitudes and longitudes
    grid_ids, latitudes, longitudes = sort_grid_points_get_ids(grid_points)

    # get variable types and their ids
    var_types = get_var_types(session, var_names)
    if not var_types:
        print("No variable types found in the specified names.")
        raise HTTPException(
            status_code=400, detail="Missing variable type for requested time point."
        )

    # create an empty dataset
    ds = xr.Dataset(
        coords={
            "time": ("time", time_values),
            "latitude": ("latitude", latitudes),
            "longitude": ("longitude", longitudes),
        }
    )

    # get variable values for each grid point and time point
    for vt in var_types:
        var_name = vt.name
        values = (
            session.query(VarValue)
            .filter(
                VarValue.grid_id.in_(grid_ids.keys()),
                VarValue.time_id.in_(time_ids.keys()),
                VarValue.var_id == vt.id,
            )
            .all()
        )

        # dummy values array
        values_array = np.full(
            (len(time_values), len(latitudes), len(longitudes)), np.nan
        )

        # fill the values array with the variable values
        for vv in values:
            grid_index = grid_ids[vv.grid_id]
            lat_index, lon_index = grid_index
            time_index = time_ids[vv.time_id]
            values_array[time_index, lat_index, lon_index] = vv.value

        # add data to the dataset
        ds[var_name] = (("time", "latitude", "longitude"), values_array)

    # add variable attributes
    for var_type in var_types:
        ds[var_type.name].attrs["unit"] = var_type.unit
        ds[var_type.name].attrs["description"] = var_type.description
    # add global attributes
    ds.attrs["source"] = "OneHealth Database"
    ds.attrs["created_at"] = pd.Timestamp.now().isoformat()
    ds.attrs["description"] = "Variable values for a cartesian map from the database."

    # save the dataset to a NetCDF file
    ds.to_netcdf(netcdf_file)
    print(f"Dataset saved to {netcdf_file}")

    return {"response": "Dataset created successfully.", "netcdf_file": netcdf_file}


def get_nuts_regions(
    engine: engine.Engine,
) -> gpd.GeoDataFrame:
    """Get NUTS regions from the database.

    Args:
        engine (engine.Engine): SQLAlchemy engine object.

    Returns:
        gpd.GeoDataFrame: GeoDataFrame with NUTS region attributes and geometries.
    """
    return gpd.read_postgis("SELECT * FROM nuts_def", engine, geom_col="geometry")


def get_grid_ids_in_nuts(
    engine: engine.Engine,
    nuts_regions: gpd.GeoDataFrame,
) -> List[int]:
    """Get grid point IDs that are within the NUTS regions.

    Args:
        engine (engine.Engine): SQLAlchemy engine object.
        nuts_regions (gpd.GeoDataFrame): GeoDataFrame with NUTS region geometries.

    Returns:
        List[int]: List of grid point IDs that intersect with the NUTS regions.
    """
    if nuts_regions.empty:
        return []

    sql = """
    SELECT id, point as geometry
    FROM grid_point
    """

    # turn the grid points into a GeoDataFrame
    grid_points_gdf = gpd.read_postgis(
        sql,
        engine,
        geom_col="geometry",
        crs=f"EPSG:{str(CRS)}",
    )

    # filter grid points that intersect with NUTS regions
    filtered_grid_points_gdf = gpd.sjoin(
        grid_points_gdf, nuts_regions, how="inner", predicate="intersects"
    )

    return sorted(set(filtered_grid_points_gdf["id"].tolist()))


# TODO refactor
def get_var_values_nuts(
    engine: engine.Engine,
    session: Session,
    time_point: Tuple[int, int],
    var_name: str | None = None,
) -> dict[str, list[Tuple[str, float]]]:
    """Get variable values for NUTS regions.

    Args:
        engine (engine.Engine): SQLAlchemy engine object.
        session (Session): SQLAlchemy session object.
        time_point (Tuple[int, int]): Start time point as (year, month).
        var_name (str): List of variable names to filter by.
            If None, the default model variable name is used (currently: t2m).

    Returns:
        Tuple[str, float]: A tuple of NUTS region abbreviation and variable value.
    """
    # get the time point and its id
    date_object = (
        session.query(TimePoint)
        .filter((TimePoint.year == time_point[0]) & (TimePoint.month == time_point[1]))
        .first()
    )

    if not date_object:
        print("No time point found for the specified date.")
        raise HTTPException(status_code=400, detail="Missing data for requested date.")

    # get time id
    time_id = date_object.id

    # get the nuts regions
    nuts_regions = get_nuts_regions(engine)
    if nuts_regions.empty:
        print("No NUTS regions found in the specified area.")
        raise HTTPException(
            status_code=400, detail="Missing data for defining NUTS regions."
        )

    # find grid point IDs inside the NUTS regions
    grid_ids_in_nuts = get_grid_ids_in_nuts(engine, nuts_regions)

    # get the var type
    if not var_name:
        var_name = "t2m"  # default variable name
    var_type = session.query(VarType).filter(VarType.name == var_name).first()
    if not var_type:
        print("No variable type found for the specified name.")
        raise HTTPException(
            status_code=400, detail="Missing variable type for requested time point."
        )

    # get the variable type id
    var_id = var_type.id
    # now query all variable values within the NUTS regions for this time point
    # get variable values for each grid point and time point
    query = (
        session.query(
            VarValue.value.label("var_value"),
            GridPoint.point.label("geometry"),
            TimePoint.year,
            TimePoint.month,
            TimePoint.day,
            VarType.name.label("var_name"),
        )
        .join(GridPoint, VarValue.grid_id == GridPoint.id)
        .join(TimePoint, VarValue.time_id == TimePoint.id)
        .join(VarType, VarValue.var_id == VarType.id)
        .filter(
            GridPoint.id.in_(grid_ids_in_nuts),
            TimePoint.id == time_id,
            VarType.id == var_id,
        )
    )
    compiled_query = query.statement.compile(
        dialect=postgresql.dialect(), compile_kwargs={"literal_binds": True}
    )
    var_values = gpd.read_postgis(
        compiled_query,
        engine,
        params={
            "grid_ids_in_nuts": list(grid_ids_in_nuts),
            "time_id": time_id,
            "var_id": var_id,
        },
        geom_col="geometry",
    )
    if var_values.empty:
        print("No variable values found for the specified criteria.")
        raise HTTPException(
            status_code=400, detail="No variable values found in the database."
        )
    # aggregate variable values for each NUTS region
    aggregated_by_nuts = (
        gpd.sjoin(
            var_values,
            nuts_regions,
            how="inner",
            predicate="intersects",
        )
        .groupby(["nuts_id", "var_name", "time"])
        .agg(
            {
                "var_value": "mean",  # average value for the variable
            }
        )
        .reset_index()
    )
    # merge the aggregated values with the NUTS regions
    # create a list of tuples with (NUTS_ID, var_value)
    nuts_var_values = nuts_regions.merge(aggregated_by_nuts, on="nuts_id")

    mydict = {"NUTS id, var_value": nuts_var_values}
    print(mydict)
    with open("nuts_grid_data_onehealth.json", "w") as f:
        import json

<<<<<<< HEAD
    return nuts_var_values


def insert_var_value_nuts(
    engine: engine.Engine,
    ds: xr.Dataset,
    var_name: str,
    time_id_map: dict,
    var_id_map: dict,
) -> float:
    """Insert variable values for NUTS regions into the database.

    Args:
        engine (engine.Engine): SQLAlchemy engine object.
        ds (xr.Dataset): xarray dataset with dimensions (time, NUTS_ID).
        var_name (str): Name of the variable to insert.
        time_id_map (dict): Mapping of time points to IDs.
        var_id_map (dict): Mapping of variable names to variable type IDs.

    Returns:
        float: The time taken to insert the variable values.
    """
    # get the variable id
    var_id = var_id_map.get(var_name)
    if var_id is None:
        raise ValueError(f"Variable {var_name} not found in var_type table.")

    # values of the variable
    var_data = (
        ds[var_name].dropna(dim="NUTS_ID", how="all").load()
    )  # load data into memory

    # using stack() from xarray to vectorize the data
    stacked_var_data = var_data.stack(points=("time", "NUTS_ID"))
    stacked_var_data = stacked_var_data.dropna("points")

    # get values of each dim
    time_vals = stacked_var_data["time"].values.astype("datetime64[ns]")
    nuts_ids = stacked_var_data["NUTS_ID"].values

    # create vectorized mapping
    # normalize time before mapping as the time in isimip is 12:00:00
    # TODO: find an optimal way to do this
    get_time_id = np.vectorize(
        lambda t: time_id_map.get(np.datetime64(pd.Timestamp(t).normalize(), "ns"))
    )

    time_ids = get_time_id(time_vals)
    values = stacked_var_data.values.astype(float)

    # create a mask for valid values
    masks = ~np.isnan(values)

    # create bulk data for insertion
    var_values = [
        {
            "nuts_id": str(nuts_id),
            "time_id": int(time_id),
            "var_id": int(var_id),
            "value": float(value),
        }
        for nuts_id, time_id, value, mask in zip(nuts_ids, time_ids, values, masks)
        if mask and (nuts_id is not None) and (time_id is not None)
    ]

    def insert_batch(batch):
        """Insert a batch of data into the database."""
        # create a new session for each batch
        session = create_session(engine)
        add_data_list_bulk(session, batch, VarValueNuts)
        session.close()

    print(f"Start inserting {var_name} values for NUTS in parallel...")
    t_start_insert = time.time()

    with ThreadPoolExecutor(max_workers=MAX_WORKERS) as executor:
        futures = []
        for i in range(0, len(var_values), BATCH_SIZE):
            e_batch = i + BATCH_SIZE
            batch = var_values[i:e_batch]
            futures.append(executor.submit(insert_batch, batch))

        for _ in tqdm(as_completed(futures), total=len(futures)):
            pass

    print(f"Values of {var_name} inserted into VarValueNuts.")
    return t_start_insert
=======
        json.dump(mydict, f, indent=4)
        print("Data saved to cartesian_grid_data_onehealth.json")
    return mydict
>>>>>>> 6b9b482c
<|MERGE_RESOLUTION|>--- conflicted
+++ resolved
@@ -1145,8 +1145,9 @@
     with open("nuts_grid_data_onehealth.json", "w") as f:
         import json
 
-<<<<<<< HEAD
-    return nuts_var_values
+        json.dump(mydict, f, indent=4)
+        print("Data saved to cartesian_grid_data_onehealth.json")
+    return mydict
 
 
 def insert_var_value_nuts(
@@ -1232,9 +1233,4 @@
             pass
 
     print(f"Values of {var_name} inserted into VarValueNuts.")
-    return t_start_insert
-=======
-        json.dump(mydict, f, indent=4)
-        print("Data saved to cartesian_grid_data_onehealth.json")
-    return mydict
->>>>>>> 6b9b482c
+    return t_start_insert