[build-system]
requires = ["hatchling"]
build-backend = "hatchling.build"

[project]
name = "onehealth-db"
license = {text = "MIT License"}
readme = "README.md"
description = "Database scripts for OneHealth project"
requires-python = ">=3.11"
classifiers = [
    "Programming Language :: Python :: 3",
    "License :: OSI Approved :: MIT License",
    "Operating System :: OS Independent",
]
authors = [
  { name="Tuyen Le", email="ssc@iwr.uni-heidelberg.de" },
  { name="Inga Ulusoy", email="ssc@iwr.uni-heidelberg.de" },
  { name="Edwin Carreño", email="ssc@iwr.uni-heidelberg.de" },
]
version = "0.0.1"

dependencies = [
  "cdsapi",
  "xarray",
  "netcdf4",
  "cfgrib",
  "duckdb",
  "jupyter",
  "matplotlib",
  "geopandas",
  "sqlalchemy",
  "geoalchemy2",
  "psycopg2-binary",
  "dask[complete]",
  "testcontainers",
<<<<<<< HEAD
  "fastapi[standard]",
  "uvicorn",
=======
  "scipy",
>>>>>>> 7288db66
]

[project.optional-dependencies]
dev = [
    "pre-commit",
    "pytest",
    "mkdocs-material",
    "mkdocs-include-markdown-plugin",
    "mkdocs-glightbox",
    "mkdocs-jupyter",
    "mkdocs-gen-files",
    "mkdocs-literate-nav",
    "mkdocs-section-index",
    "mkdocs-minify-plugin",
    "mkdocstrings-python",
]

[project.urls]
Homepage = "https://github.com/ssciwr/onehealth-db"
Issues = "https://github.com/ssciwr/onehealth-db/issues"<|MERGE_RESOLUTION|>--- conflicted
+++ resolved
@@ -34,12 +34,9 @@
   "psycopg2-binary",
   "dask[complete]",
   "testcontainers",
-<<<<<<< HEAD
   "fastapi[standard]",
   "uvicorn",
-=======
   "scipy",
->>>>>>> 7288db66
 ]
 
 [project.optional-dependencies]
